// Copyright 2013-2014 The Rust Project Developers. See the COPYRIGHT
// file at the top-level directory of this distribution and at
// http://rust-lang.org/COPYRIGHT.
//
// Licensed under the Apache License, Version 2.0 <LICENSE-APACHE or
// http://www.apache.org/licenses/LICENSE-2.0> or the MIT license
// <LICENSE-MIT or http://opensource.org/licenses/MIT>, at your
// option. This file may not be copied, modified, or distributed
// except according to those terms.

// This test may not always fail, but it can be flaky if the race it used to
// expose is still present.

<<<<<<< HEAD
use std::comm::{channel, Sender, Receiver};
=======
use std::sync::mpsc::{channel, Sender, Receiver};
>>>>>>> bc83a009
use std::thread::Thread;

fn helper(rx: Receiver<Sender<()>>) {
    for tx in rx.iter() {
        let _ = tx.send(());
    }
}

fn main() {
    let (tx, rx) = channel();
    let _t = Thread::spawn(move|| { helper(rx) }).detach();
    let (snd, rcv) = channel::<int>();
    for _ in range(1i, 100000i) {
        snd.send(1i).unwrap();
        let (tx2, rx2) = channel();
        tx.send(tx2).unwrap();
        select! {
            _ = rx2.recv() => (),
            _ = rcv.recv() => ()
        }
    }
}<|MERGE_RESOLUTION|>--- conflicted
+++ resolved
@@ -11,11 +11,7 @@
 // This test may not always fail, but it can be flaky if the race it used to
 // expose is still present.
 
-<<<<<<< HEAD
-use std::comm::{channel, Sender, Receiver};
-=======
 use std::sync::mpsc::{channel, Sender, Receiver};
->>>>>>> bc83a009
 use std::thread::Thread;
 
 fn helper(rx: Receiver<Sender<()>>) {
